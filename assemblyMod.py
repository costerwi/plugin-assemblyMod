"""Script to adjust Abaqus/CAE assembly structure.

Carl Osterwisch <costerwi@gmail.com> December 2013
vim:foldmethod=indent
"""

def instance_editPart(instance):
    " Called by Abaqus/CAE plugin to edit parts "
    from abaqus import session
    vp = session.viewports[session.currentViewportName]
    ra = vp.displayedObject
    part = instance.part
    count = -1
    for inst in ra.instances.values():
        try:
            if inst.part == part:
                count += 1
        except AttributeError:
            continue
    print("instance {} references part {} used by {} other instances.".format(
        instance.name, part.name, count))
    vp.setValues(displayedObject=part)


def instance_delete(instances):
    " Called by Abaqus/CAE plugin to remove selected instances "
    from abaqus import session
    vp = session.viewports[session.currentViewportName]
    ra = vp.displayedObject
    print("{}/{} instances selected for deletion.".format(
        len(instances), len(ra.instances)))
    vp.disableRefresh()
    vp.disableColorCodeUpdates()
    for i in instances:
        del ra.features[i.name]
    vp.enableColorCodeUpdates()
    vp.enableRefresh()


def instance_delete_hollow():
    """Delete instances that have zero volume."""
    from abaqus import session
    vp = session.viewports[session.currentViewportName]
    ra = vp.displayedObject
    remove = []
    for inst in ra.instances.values():
        if ra.features[inst.name].isSuppressed():
            continue
        try:
            if 0 == len(inst.part.cells) or 0 == inst.part.getVolume():
                remove.append(inst)
        except AttributeError:
            continue
    vp.disableRefresh()
    for inst in remove:
        del ra.instances[inst.name]
    vp.enableRefresh()
    print("{} hollow instances removed.".format(len(remove)))


def instance_hideUnselected(instances):
    " Called by Abaqus/CAE plugin to hide unselected instances "
    from abaqus import session
    vp = session.viewports[session.currentViewportName]
    assembly = vp.displayedObject
    allNames = set(assembly.instances.keys())
    selectedNames = set(i.name for i in instances)
    hide = allNames - selectedNames
    print("Hiding {} instances.".format(len(hide)))
    vp.assemblyDisplay.hideInstances(instances=list(hide))


def instance_matchname():
    " Called by Abaqus/CAE plugin to rename instances based on part names "
    from math import log10
    from abaqus import session
    vp = session.viewports[session.currentViewportName]
    ra = vp.displayedObject

    parts = {}  # Identify unique parts and their instances
    for n, inst in enumerate(ra.instances.values()):
        if ra.features[inst.name].isSuppressed():
            continue
        tempName = 'temp~{}'.format(n)
        try:
            parts.setdefault(inst.partName, []).append(tempName)
        except AttributeError:
            continue
        vp.assemblyDisplay.showInstances(instances=(inst.name,))
        try:
            ra.features.changeKey(fromName=inst.name, toName=tempName)
        except ValueError as e:
            print("Warning: {!s}".format(e))
    print("{} unique parts in {} instances.".format(
        len(parts), len(ra.instances)))

    newNames = {}   # Dict of new names to fix Loads, BCs, interations, etc.
    for partName, instNames in parts.items():
        if 1 == len(instNames):
            instName = instNames[0]
            toName = newNames.setdefault(instName, partName)    # no number necessary
            try:
                ra.features.changeKey(fromName=instName, toName=toName)
            except ValueError as e:
                print("Warning: {!s}".format(e))
        else:
            nDigits = 1 + int(log10(len(instNames)))
            for n, instName in enumerate(sorted(instNames)):    # number each instance
                toName = newNames.setdefault(instName, "{0}-{1:0{2}}".format(
                    partName, n + 1, nDigits))
                try:
                    ra.features.changeKey(fromName=instName, toName=toName)
                except ValueError as e:
                    print("Warning: {!s}".format(e))
    # TODO: seek out and fix Loads, BCs, interactions, etc.


def part_deleteUnused():
    " Called by Abaqus/CAE plugin to remove unused parts "
    from abaqus import session, mdb
    vp = session.viewports[session.currentViewportName]
    ra = vp.displayedObject
    model = mdb.models[ra.modelName]
    parts = set(model.parts.keys())
    used = set()
    for inst in ra.instances.values():
        try:
            used.add(inst.partName)
        except AttributeError:
            continue
    unused = parts - used
    print("{} unused parts out of {} deleted.".format(
        len(unused), len(parts)))
    vp.disableColorCodeUpdates()
    for partName in unused:
        del model.parts[partName]
    vp.enableColorCodeUpdates()


def part_principalProperties():
    """Calculate and report principal mass properties"""
    from abaqus import session
    import numpy as np
    from abaqusConstants import CARTESIAN

    vp = session.viewports[session.currentViewportName]
    part = vp.displayedObject

    massProp = getMassProperties(part)
    vol = massProp['volume']
    if not vol:
        raise ZeroDivisionError('Part must have volume')
    mass = massProp['mass']
    print('{} mass {} (density {})'.format(part.name, mass, mass/vol))
    centroid = np.asarray(massProp['centerOfMass'])
    rot = massProp['principalDirections']

    name = 'Principal csys'
    if part.features.has_key(name):
        del part.features[name]
    part.DatumCsysByThreePoints(
            name=name,
            coordSysType=CARTESIAN,
            origin=centroid,
            point1=centroid + rot[0], # x direction
            point2=centroid + rot[1], # y direction
        )
    print("\tIx={0[0]}, Iy={0[1]}, Iz={0[2]}".format(massProp['principalInertia']))


def getMassProperties(part):
    """Calculate mass properties for given part"""
    import numpy as np
    from abaqusConstants import HIGH

    massProp = part.getMassProperties(
            relativeAccuracy=HIGH,
            specifyDensity=True, density=1)
    Ixx, Iyy, Izz, Ixy, Iyz, Ixz = massProp['momentOfInertia']

    A = np.array([[Ixx, Ixy, Ixz],
                  [Ixy, Iyy, Iyz],
                  [Ixz, Iyz, Izz]])
    evalues, evectors = np.linalg.eigh(A)
    # evectors are column eigenvectors such evectors[:,i] corresponds to evalues[i]

    massProp['principalInertia'] = evalues
    massProp['principalDirections'] = np.ascontiguousarray(evectors.transpose())

    massProp.update(part.queryGeometry(printResults=False))
    v = np.mean(massProp['boundingBox'], axis=0) - massProp['centroid']
    if v.dot(evectors[:,0]) < -1e-3: # TODO use better criteria
        # Flip X and Z directions to ensure geometry center is in +X prinicpal direction
        massProp['principalDirections'][0] *= -1
        massProp['principalDirections'][2] *= -1

    return massProp


def part_surfaceAreas():
    " Calculate area of all surfaces in the current part "
    from abaqus import session
    vp = session.viewports[session.currentViewportName]
    part = vp.displayedObject

    print(part.name)
    for surfName in part.surfaces.keys():
        surface = part.surfaces[surfName]
        print(surfName, part.getArea(surface.faces))


def part_derefDuplicate():
    " Replace repeated parts with one part "
    import numpy as np
    from abaqus import session
    from abaqusConstants import HIGH

    vp = session.viewports[session.currentViewportName]
    ra = vp.displayedObject

    partNames = set()
    similarMass = {}
    for inst in ra.instances.values():
<<<<<<< HEAD
        if ra.features[inst.name].isSuppressed():
            continue
        try:
            part = inst.part
        except AttributeError:
            continue
        massProp = part.getMassProperties(
                relativeAccuracy=HIGH,
                specifyDensity=True, density=1)
=======
        part = inst.part
        if part.name in partNames:
            continue # Already calculated this part
        partNames.add(part.name)
        massProp = getMassProperties(part)
>>>>>>> 112ea322
        mass = massProp['mass']
        if mass:
            # Group parts by approximate mass
            similarMass.setdefault(int(round(np.log10(mass))),
                    []).append( (part, massProp) )
    if len(similarMass) > 1:
<<<<<<< HEAD
        print("Found {} groups of parts with similar mass. Checking for duplicate parts within those groups.".format(len(similarMass)))
=======
        print("Found {0} groups of parts with similar mass out of {1} total parts.".format(len(similarMass), len(partNames)))
        print("Checking for matches within those groups.")
>>>>>>> 112ea322

    vp.disableRefresh()
    vp.disableColorCodeUpdates()
    count = 0
    for similarParts in similarMass.values():
        # List of parts with similar mass
        while len(similarParts) > 1:
            masterPart, masterProp = similarParts.pop(0)
            masterMoment = masterProp['principalInertia']
            masterCentroid = np.asarray(masterProp['centerOfMass'])
            masterArea = masterProp.get('area') or masterPart.getMassProperties(
                        regions=masterPart.faces,
                        relativeAccuracy=HIGH).get('area')
            unmatched = [] # Keep group of parts which do not match the current master
            for slavePart, slaveProp in similarParts:
                slaveMoment = np.asarray(slaveProp['principalInertia'])
                if not np.allclose(slaveMoment, masterMoment,
                        atol=1e-6*max(abs(slaveMoment))):
                    unmatched.append( (slavePart, slaveProp) )
                    continue
                slaveArea = slaveProp.get('area') or slavePart.getMassProperties(
                            regions=slavePart.faces,
                            relativeAccuracy=HIGH).get('area')
                if abs(masterArea - slaveArea)/masterArea > 0.01: # Surface area doesn't match
                    slaveProp['area'] = slaveArea
                    unmatched.append( (slavePart, slaveProp) )
                    continue

                # Replace all Instances of this slavePart with the masterPart.
                # The difference in center of mass will be used to position the masterPart.
                slaveCentroid = np.asarray(slaveProp['centerOfMass'])
                for inst in ra.instances.values():
                    if ra.features[inst.name].isSuppressed():
                        continue
                    try:
                        if not inst.part == slavePart:
                            continue
                    except AttributeError:
                        continue
                    print('Instance {0.name} replace {1.name} with {2.name}'.format(
                        inst, slavePart, masterPart))
                    inst.replace(masterPart)
                    instCentroid = slaveCentroid + inst.getTranslation()
                    inst.translate(slaveCentroid - masterCentroid)

                    # Use principalDirections to correct for rotation difference between parts
                    mdir = masterProp['principalDirections']
                    sdir = slaveProp['principalDirections']
                    x = mdir[0] # X vector of master part
                    y = mdir[1] # Y vector of master part

                    # Calculate and apply correction to principal X axis direction
                    d = x.dot(sdir[0])
                    if abs(d) > 0.9999:
                        axis = mdir[2] # Z
                        th = np.arccos(np.sign(d))
                    else:
                        axis = np.cross(x, sdir[0])
                        axis /= np.sqrt(axis.dot(axis)) # Make unit vector
                        th = np.arccos(d)
                    if abs(th) > 1e-4:
                        inst.rotateAboutAxis(instCentroid, axis, np.rad2deg(th)) # additional rotation
                        y = np.cos(th)*y + np.sin(th)*np.cross(axis, y) + (1 - np.cos(th))*(axis.dot(y))*axis

                    # Find rotation around common X axis to correct Y direction
                    d = y.dot(sdir[1])
                    if abs(d) > 0.9999:
                        axis = sdir[0] # X
                        th = np.arccos(np.sign(d))
                    else:
                        axis = np.cross(y, sdir[1])
                        axis /= np.sqrt(axis.dot(axis)) # Make unit vector
                        th = np.arccos(d)
                    if abs(th) > 1e-4:
                        inst.rotateAboutAxis(instCentroid, axis, np.rad2deg(th))

                    count += 1

            similarParts = unmatched # Continue to process any remaining parts
    vp.enableColorCodeUpdates()
    vp.enableRefresh()
    print("{} instances updated.".format(count))<|MERGE_RESOLUTION|>--- conflicted
+++ resolved
@@ -221,35 +221,24 @@
     partNames = set()
     similarMass = {}
     for inst in ra.instances.values():
-<<<<<<< HEAD
         if ra.features[inst.name].isSuppressed():
             continue
         try:
             part = inst.part
         except AttributeError:
             continue
-        massProp = part.getMassProperties(
-                relativeAccuracy=HIGH,
-                specifyDensity=True, density=1)
-=======
-        part = inst.part
         if part.name in partNames:
             continue # Already calculated this part
         partNames.add(part.name)
         massProp = getMassProperties(part)
->>>>>>> 112ea322
         mass = massProp['mass']
         if mass:
             # Group parts by approximate mass
             similarMass.setdefault(int(round(np.log10(mass))),
                     []).append( (part, massProp) )
     if len(similarMass) > 1:
-<<<<<<< HEAD
-        print("Found {} groups of parts with similar mass. Checking for duplicate parts within those groups.".format(len(similarMass)))
-=======
         print("Found {0} groups of parts with similar mass out of {1} total parts.".format(len(similarMass), len(partNames)))
         print("Checking for matches within those groups.")
->>>>>>> 112ea322
 
     vp.disableRefresh()
     vp.disableColorCodeUpdates()
